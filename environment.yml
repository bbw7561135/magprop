# This file was modelled on the below example:
# https://github.com/binder-examples/python-conda_pip

name: magnetar-env
channels:
  - conda-forge
dependencies:
  - python=2.7.13
  - numpy=1.11.2
  - scipy=0.18.1
  - matplotlib=2.0.0
  - corner
  - emcee
  - pip:
<<<<<<< HEAD
    - twine
    - git+https://github.com/sgibson91/magnetar-propeller/
=======
    - astropy==2.0.11
    - twine==1.12.1
>>>>>>> e07bca5b
<|MERGE_RESOLUTION|>--- conflicted
+++ resolved
@@ -8,14 +8,10 @@
   - python=2.7.13
   - numpy=1.11.2
   - scipy=0.18.1
+  - pandas=0.23.4
   - matplotlib=2.0.0
-  - corner
-  - emcee
+  - corner=2.0.1
+  - emcee=2.2.1
   - pip:
-<<<<<<< HEAD
-    - twine
-    - git+https://github.com/sgibson91/magnetar-propeller/
-=======
     - astropy==2.0.11
-    - twine==1.12.1
->>>>>>> e07bca5b
+    - twine==1.12.1
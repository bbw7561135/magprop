# This file was modelled on the below example:
# https://github.com/binder-examples/python-conda_pip

name: magnetar-env
channels:
  - conda-forge
dependencies:
  - python=2.7.13
  - numpy=1.11.2
  - scipy=0.18.1
  - matplotlib=2.0.0
  - corner
<<<<<<< HEAD
  - emcee=2.2.1
=======
  - emcee
>>>>>>> dbfcbb72
  - pip:
    - twine
    - git+https://github.com/sgibson91/magnetar-propeller/<|MERGE_RESOLUTION|>--- conflicted
+++ resolved
@@ -10,11 +10,7 @@
   - scipy=0.18.1
   - matplotlib=2.0.0
   - corner
-<<<<<<< HEAD
-  - emcee=2.2.1
-=======
   - emcee
->>>>>>> dbfcbb72
   - pip:
     - twine
     - git+https://github.com/sgibson91/magnetar-propeller/
--- conflicted
+++ resolved
@@ -6,9 +6,6 @@
 
 ## Usage
 
-<<<<<<< HEAD
-[![Binder](https://mybinder.org/badge_logo.svg)](https://mybinder.org/v2/gh/sgibson91/magprop/master/?urlpath=lab)
-=======
 To run the scripts in this repo, first click the badge below.
 This will launch a JupyterLab environment containing the repo, via Binder.
 You may wish to right-click the badge and select "Open Link in New Tab" (or whichever variant your browser provides) so you can still refer to these notes.
@@ -41,7 +38,6 @@
 ## Citing this work
 
 Please quote the following citation when referring to this work.
->>>>>>> 26f1141b
 
 ### Paper
 
